/*******************************************************************************

"A Collection of Useful C++ Classes for Digital Signal Processing"
 By Vinnie Falco

Official project location:
https://github.com/vinniefalco/DSPFilters

See Documentation.cpp for contact information, notes, and bibliography.

--------------------------------------------------------------------------------

License: MIT License (http://www.opensource.org/licenses/mit-license.php)
Copyright (c) 2009 by Vinnie Falco

Permission is hereby granted, free of charge, to any person obtaining a copy
of this software and associated documentation files (the "Software"), to deal
in the Software without restriction, including without limitation the rights
to use, copy, modify, merge, publish, distribute, sublicense, and/or sell
copies of the Software, and to permit persons to whom the Software is
furnished to do so, subject to the following conditions:

The above copyright notice and this permission notice shall be included in
all copies or substantial portions of the Software.

THE SOFTWARE IS PROVIDED "AS IS", WITHOUT WARRANTY OF ANY KIND, EXPRESS OR
IMPLIED, INCLUDING BUT NOT LIMITED TO THE WARRANTIES OF MERCHANTABILITY,
FITNESS FOR A PARTICULAR PURPOSE AND NONINFRINGEMENT. IN NO EVENT SHALL THE
AUTHORS OR COPYRIGHT HOLDERS BE LIABLE FOR ANY CLAIM, DAMAGES OR OTHER
LIABILITY, WHETHER IN AN ACTION OF CONTRACT, TORT OR OTHERWISE, ARISING FROM,
OUT OF OR IN CONNECTION WITH THE SOFTWARE OR THE USE OR OTHER DEALINGS IN
THE SOFTWARE.

*******************************************************************************/

#include "DspFilters/Common.h"
#include "DspFilters/PoleFilter.h"

namespace Dsp {

//------------------------------------------------------------------------------

complex_t LowPassTransform::transform (complex_t c)
{
  if (c == infinity())
    return complex_t (-1, 0);

  // frequency transform
  c = f * c; 
  
  // bilinear low pass transform
  return (1. + c) / (1. - c);
}

LowPassTransform::LowPassTransform (double fc,
                                    LayoutBase& digital,
                                    LayoutBase const& analog)
{
  digital.reset ();

  // prewarp
  f = tan (doublePi * fc);

  const int numPoles = analog.getNumPoles ();
  const int pairs = numPoles / 2;
  for (int i = 0; i < pairs; ++i)
  {
    const PoleZeroPair& pair = analog[i];
    digital.addPoleZeroConjugatePairs (transform (pair.poles.first),
                                       transform (pair.zeros.first));
  }

  if (numPoles & 1)
  {
    const PoleZeroPair& pair = analog[pairs];
    digital.add (transform (pair.poles.first),
                 transform (pair.zeros.first));
  }

  digital.setNormal (analog.getNormalW(),
                     analog.getNormalGain());
}

//------------------------------------------------------------------------------

complex_t HighPassTransform::transform (complex_t c)
{
  if (c == infinity())
    return complex_t (1, 0);

  // frequency transform
  c = f * c; 

  // bilinear high pass transform
  return - (1. + c) / (1. - c);
}

HighPassTransform::HighPassTransform (double fc,
                                      LayoutBase& digital,
                                      LayoutBase const& analog)
{
  digital.reset ();

  // prewarp
  f = 1. / tan (doublePi * fc);

  const int numPoles = analog.getNumPoles ();
  const int pairs = numPoles / 2;
  assert(numPoles > 0);
  for (int i = 0; i < pairs; ++i)
  {
    const PoleZeroPair& pair = analog[i];
    digital.addPoleZeroConjugatePairs (transform (pair.poles.first),
                                       transform (pair.zeros.first));
  }
  
  if (numPoles & 1)
  {
    const PoleZeroPair& pair = analog[pairs];
    digital.add (transform (pair.poles.first),
                 transform (pair.zeros.first));
  }

  digital.setNormal (doublePi - analog.getNormalW(),
                     analog.getNormalGain());
}

//------------------------------------------------------------------------------

BandPassTransform::BandPassTransform (double fc,
                                      double fw,
                                      LayoutBase& digital,
                                      LayoutBase const& analog)
{
  // handle degenerate cases efficiently
  // THIS DOESNT WORK because the cascade states won't match
#if 0
  const double fw_2 = fw / 2;
  if (fc - fw_2 < 0)
  {
    LowPassTransform::LowPassTransform (fc + fw_2, digital, analog);
  }
  else if (fc + fw_2 >= 0.5)
  {
    HighPassTransform::HighPassTransform (fc - fw_2, digital, analog);
  }
  else
#endif

  digital.reset ();

  const double ww = 2 * doublePi * fw;

  // pre-calcs
  wc2 = 2 * doublePi * fc - (ww / 2);
  wc  = wc2 + ww;

  // what is this crap?
  if (wc2 < anti_denormal_vsa)
      wc2 = anti_denormal_vsa;
  if (wc  > doublePi-anti_denormal_vsa)
      wc  = doublePi-anti_denormal_vsa;

  a =     cos ((wc + wc2) * 0.5) /
          cos ((wc - wc2) * 0.5);
  b = 1 / tan ((wc - wc2) * 0.5);
  a2 = a * a;
  b2 = b * b;
  ab = a * b;
  ab_2 = 2 * ab;

  const int numPoles = analog.getNumPoles ();
  const int pairs = numPoles / 2;
  for (int i = 0; i < pairs; ++i)
  {
    const PoleZeroPair& pair = analog[i];
    ComplexPair p1 = transform (pair.poles.first);
    ComplexPair z1 = transform (pair.zeros.first);

    //
    // Optimize out the calculations for conjugates for Release builds
    //
#ifndef NDEBUG
    ComplexPair p2 = transform (pair.poles.second);
<<<<<<< HEAD
    ComplexPair z2 = transform (pair.zeros.second);
    assert (p2.first  == std::conj (p1.first));
=======
    transform (pair.zeros.second);
    assert (p2.first == std::conj (p1.first));
>>>>>>> 921110ce
    assert (p2.second == std::conj (p1.second));
    assert (z2.first  == std::conj (z1.first));
    assert (z2.second == std::conj (z1.second));
#endif

    digital.addPoleZeroConjugatePairs (p1.first, z1.first);
    digital.addPoleZeroConjugatePairs (p1.second, z1.second);
  }

  if (numPoles & 1)
  {
    ComplexPair poles = transform (analog[pairs].poles.first);
    ComplexPair zeros = transform (analog[pairs].zeros.first);

    digital.add (poles, zeros);
  }

  double wn = analog.getNormalW();
  digital.setNormal (2 * atan (sqrt (tan ((wc + wn)* 0.5) * tan((wc2 + wn)* 0.5))),
                     analog.getNormalGain());
}

ComplexPair BandPassTransform::transform (complex_t c)
{
  if (c == infinity())
    return ComplexPair (-1, 1);

  c = (1. + c) / (1. - c); // bilinear

  complex_t v = 0;
  v = addmul (v, 4 * (b2 * (a2 - 1) + 1), c);
  v += 8 * (b2 * (a2 - 1) - 1);
  v *= c;
  v += 4 * (b2 * (a2 - 1) + 1);
  v = std::sqrt (v);

  complex_t u = -v;
  u = addmul (u, ab_2, c);
  u += ab_2;

  v = addmul (v, ab_2, c);
  v += ab_2;

  complex_t d = 0;
  d = addmul (d, 2 * (b - 1), c) + 2 * (1 + b);

  return ComplexPair (u/d, v/d);
}

//------------------------------------------------------------------------------

BandStopTransform::BandStopTransform (double fc,
                                      double fw,
                                      LayoutBase& digital,
                                      LayoutBase const& analog)
{
  digital.reset ();

  const double ww = 2 * doublePi * fw;

  wc2 = 2 * doublePi * fc - (ww / 2);
  wc  = wc2 + ww;

  // this is crap
  if (wc2 < 1e-8)
      wc2 = 1e-8;
  if (wc  > doublePi-1e-8)
      wc  = doublePi-1e-8;

  a = cos ((wc + wc2) * .5) /
      cos ((wc - wc2) * .5);
  b = tan ((wc - wc2) * .5);
  a2 = a * a;
  b2 = b * b;

  const int numPoles = analog.getNumPoles ();
  const int pairs = numPoles / 2;
  for (int i = 0; i < pairs; ++i)
  {
    const PoleZeroPair& pair = analog[i];

#ifndef NDEBUG
    assert(!isinf(pair.poles.first.real()));
    assert(!isinf(pair.poles.first.imag()));
#endif

    ComplexPair p  = transform (pair.poles.first);
    ComplexPair z  = transform (pair.zeros.first);

#ifndef NDEBUG
    assert(!isinf(p.first.real()));
    assert(!isinf(p.first.imag()));
    assert(!isinf(z.first.real()));
    assert(!isinf(z.first.imag()));
#endif

    //
    // Optimize out the calculations for conjugates for Release builds
    //
#ifdef NDEBUG
    // trick to get the conjugate
    if (z.second == z.first)
      z.second = std::conj (z.first);

#else
    // Do the full calculation to verify correctness
    ComplexPair pc = transform (analog[i].poles.second);
    ComplexPair zc = transform (analog[i].zeros.second);

    // get the conjugates into pc and zc
    if (zc.first == z.first)
    {
        std::swap (zc.first, zc.second);
    }

    assert (pc.first  == std::conj (p.first));
    assert (pc.second == std::conj (p.second));
    assert (zc.first  == std::conj (z.first));
    assert (zc.second == std::conj (z.second));
#endif

    digital.addPoleZeroConjugatePairs (p.first, z.first);
    digital.addPoleZeroConjugatePairs (p.second, z.second);
  }

  if (numPoles & 1)
  {
    ComplexPair poles = transform (analog[pairs].poles.first);
    ComplexPair zeros = transform (analog[pairs].zeros.first);

    digital.add (poles, zeros);
  }

  if (fc < 0.25)
    digital.setNormal (doublePi, analog.getNormalGain());
  else
    digital.setNormal (0, analog.getNormalGain());
}

ComplexPair BandStopTransform::transform (complex_t c)
{
  if (c == infinity())
    c = -1;
  else
    c = (1. + c) / (1. - c); // bilinear

  complex_t u (0);
  u = addmul (u, 4 * (b2 + a2 - 1), c);
  u += 8 * (b2 - a2 + 1);
  u *= c;
  u += 4 * (a2 + b2 - 1);
  u = std::sqrt (u);

  complex_t v = u * -.5;
  v += a;
  v = addmul (v, -a, c);

  u *= .5;
  u += a;
  u = addmul (u, -a, c);
  
  complex_t d (b + 1);
  d = addmul (d, b-1, c);

  return ComplexPair (u/d, v/d);
}

}
<|MERGE_RESOLUTION|>--- conflicted
+++ resolved
@@ -1,359 +1,354 @@
-/*******************************************************************************
-
-"A Collection of Useful C++ Classes for Digital Signal Processing"
- By Vinnie Falco
-
-Official project location:
-https://github.com/vinniefalco/DSPFilters
-
-See Documentation.cpp for contact information, notes, and bibliography.
-
---------------------------------------------------------------------------------
-
-License: MIT License (http://www.opensource.org/licenses/mit-license.php)
-Copyright (c) 2009 by Vinnie Falco
-
-Permission is hereby granted, free of charge, to any person obtaining a copy
-of this software and associated documentation files (the "Software"), to deal
-in the Software without restriction, including without limitation the rights
-to use, copy, modify, merge, publish, distribute, sublicense, and/or sell
-copies of the Software, and to permit persons to whom the Software is
-furnished to do so, subject to the following conditions:
-
-The above copyright notice and this permission notice shall be included in
-all copies or substantial portions of the Software.
-
-THE SOFTWARE IS PROVIDED "AS IS", WITHOUT WARRANTY OF ANY KIND, EXPRESS OR
-IMPLIED, INCLUDING BUT NOT LIMITED TO THE WARRANTIES OF MERCHANTABILITY,
-FITNESS FOR A PARTICULAR PURPOSE AND NONINFRINGEMENT. IN NO EVENT SHALL THE
-AUTHORS OR COPYRIGHT HOLDERS BE LIABLE FOR ANY CLAIM, DAMAGES OR OTHER
-LIABILITY, WHETHER IN AN ACTION OF CONTRACT, TORT OR OTHERWISE, ARISING FROM,
-OUT OF OR IN CONNECTION WITH THE SOFTWARE OR THE USE OR OTHER DEALINGS IN
-THE SOFTWARE.
-
-*******************************************************************************/
-
-#include "DspFilters/Common.h"
-#include "DspFilters/PoleFilter.h"
-
-namespace Dsp {
-
-//------------------------------------------------------------------------------
-
-complex_t LowPassTransform::transform (complex_t c)
-{
-  if (c == infinity())
-    return complex_t (-1, 0);
-
-  // frequency transform
-  c = f * c; 
-  
-  // bilinear low pass transform
-  return (1. + c) / (1. - c);
-}
-
-LowPassTransform::LowPassTransform (double fc,
-                                    LayoutBase& digital,
-                                    LayoutBase const& analog)
-{
-  digital.reset ();
-
-  // prewarp
-  f = tan (doublePi * fc);
-
-  const int numPoles = analog.getNumPoles ();
-  const int pairs = numPoles / 2;
-  for (int i = 0; i < pairs; ++i)
-  {
-    const PoleZeroPair& pair = analog[i];
-    digital.addPoleZeroConjugatePairs (transform (pair.poles.first),
-                                       transform (pair.zeros.first));
-  }
-
-  if (numPoles & 1)
-  {
-    const PoleZeroPair& pair = analog[pairs];
-    digital.add (transform (pair.poles.first),
-                 transform (pair.zeros.first));
-  }
-
-  digital.setNormal (analog.getNormalW(),
-                     analog.getNormalGain());
-}
-
-//------------------------------------------------------------------------------
-
-complex_t HighPassTransform::transform (complex_t c)
-{
-  if (c == infinity())
-    return complex_t (1, 0);
-
-  // frequency transform
-  c = f * c; 
-
-  // bilinear high pass transform
-  return - (1. + c) / (1. - c);
-}
-
-HighPassTransform::HighPassTransform (double fc,
-                                      LayoutBase& digital,
-                                      LayoutBase const& analog)
-{
-  digital.reset ();
-
-  // prewarp
-  f = 1. / tan (doublePi * fc);
-
-  const int numPoles = analog.getNumPoles ();
-  const int pairs = numPoles / 2;
-  assert(numPoles > 0);
-  for (int i = 0; i < pairs; ++i)
-  {
-    const PoleZeroPair& pair = analog[i];
-    digital.addPoleZeroConjugatePairs (transform (pair.poles.first),
-                                       transform (pair.zeros.first));
-  }
-  
-  if (numPoles & 1)
-  {
-    const PoleZeroPair& pair = analog[pairs];
-    digital.add (transform (pair.poles.first),
-                 transform (pair.zeros.first));
-  }
-
-  digital.setNormal (doublePi - analog.getNormalW(),
-                     analog.getNormalGain());
-}
-
-//------------------------------------------------------------------------------
-
-BandPassTransform::BandPassTransform (double fc,
-                                      double fw,
-                                      LayoutBase& digital,
-                                      LayoutBase const& analog)
-{
-  // handle degenerate cases efficiently
-  // THIS DOESNT WORK because the cascade states won't match
-#if 0
-  const double fw_2 = fw / 2;
-  if (fc - fw_2 < 0)
-  {
-    LowPassTransform::LowPassTransform (fc + fw_2, digital, analog);
-  }
-  else if (fc + fw_2 >= 0.5)
-  {
-    HighPassTransform::HighPassTransform (fc - fw_2, digital, analog);
-  }
-  else
-#endif
-
-  digital.reset ();
-
-  const double ww = 2 * doublePi * fw;
-
-  // pre-calcs
-  wc2 = 2 * doublePi * fc - (ww / 2);
-  wc  = wc2 + ww;
-
-  // what is this crap?
-  if (wc2 < anti_denormal_vsa)
-      wc2 = anti_denormal_vsa;
-  if (wc  > doublePi-anti_denormal_vsa)
-      wc  = doublePi-anti_denormal_vsa;
-
-  a =     cos ((wc + wc2) * 0.5) /
-          cos ((wc - wc2) * 0.5);
-  b = 1 / tan ((wc - wc2) * 0.5);
-  a2 = a * a;
-  b2 = b * b;
-  ab = a * b;
-  ab_2 = 2 * ab;
-
-  const int numPoles = analog.getNumPoles ();
-  const int pairs = numPoles / 2;
-  for (int i = 0; i < pairs; ++i)
-  {
-    const PoleZeroPair& pair = analog[i];
-    ComplexPair p1 = transform (pair.poles.first);
-    ComplexPair z1 = transform (pair.zeros.first);
-
-    //
-    // Optimize out the calculations for conjugates for Release builds
-    //
-#ifndef NDEBUG
-    ComplexPair p2 = transform (pair.poles.second);
-<<<<<<< HEAD
-    ComplexPair z2 = transform (pair.zeros.second);
-    assert (p2.first  == std::conj (p1.first));
-=======
-    transform (pair.zeros.second);
-    assert (p2.first == std::conj (p1.first));
->>>>>>> 921110ce
-    assert (p2.second == std::conj (p1.second));
-    assert (z2.first  == std::conj (z1.first));
-    assert (z2.second == std::conj (z1.second));
-#endif
-
-    digital.addPoleZeroConjugatePairs (p1.first, z1.first);
-    digital.addPoleZeroConjugatePairs (p1.second, z1.second);
-  }
-
-  if (numPoles & 1)
-  {
-    ComplexPair poles = transform (analog[pairs].poles.first);
-    ComplexPair zeros = transform (analog[pairs].zeros.first);
-
-    digital.add (poles, zeros);
-  }
-
-  double wn = analog.getNormalW();
-  digital.setNormal (2 * atan (sqrt (tan ((wc + wn)* 0.5) * tan((wc2 + wn)* 0.5))),
-                     analog.getNormalGain());
-}
-
-ComplexPair BandPassTransform::transform (complex_t c)
-{
-  if (c == infinity())
-    return ComplexPair (-1, 1);
-
-  c = (1. + c) / (1. - c); // bilinear
-
-  complex_t v = 0;
-  v = addmul (v, 4 * (b2 * (a2 - 1) + 1), c);
-  v += 8 * (b2 * (a2 - 1) - 1);
-  v *= c;
-  v += 4 * (b2 * (a2 - 1) + 1);
-  v = std::sqrt (v);
-
-  complex_t u = -v;
-  u = addmul (u, ab_2, c);
-  u += ab_2;
-
-  v = addmul (v, ab_2, c);
-  v += ab_2;
-
-  complex_t d = 0;
-  d = addmul (d, 2 * (b - 1), c) + 2 * (1 + b);
-
-  return ComplexPair (u/d, v/d);
-}
-
-//------------------------------------------------------------------------------
-
-BandStopTransform::BandStopTransform (double fc,
-                                      double fw,
-                                      LayoutBase& digital,
-                                      LayoutBase const& analog)
-{
-  digital.reset ();
-
-  const double ww = 2 * doublePi * fw;
-
-  wc2 = 2 * doublePi * fc - (ww / 2);
-  wc  = wc2 + ww;
-
-  // this is crap
-  if (wc2 < 1e-8)
-      wc2 = 1e-8;
-  if (wc  > doublePi-1e-8)
-      wc  = doublePi-1e-8;
-
-  a = cos ((wc + wc2) * .5) /
-      cos ((wc - wc2) * .5);
-  b = tan ((wc - wc2) * .5);
-  a2 = a * a;
-  b2 = b * b;
-
-  const int numPoles = analog.getNumPoles ();
-  const int pairs = numPoles / 2;
-  for (int i = 0; i < pairs; ++i)
-  {
-    const PoleZeroPair& pair = analog[i];
-
-#ifndef NDEBUG
-    assert(!isinf(pair.poles.first.real()));
-    assert(!isinf(pair.poles.first.imag()));
-#endif
-
-    ComplexPair p  = transform (pair.poles.first);
-    ComplexPair z  = transform (pair.zeros.first);
-
-#ifndef NDEBUG
-    assert(!isinf(p.first.real()));
-    assert(!isinf(p.first.imag()));
-    assert(!isinf(z.first.real()));
-    assert(!isinf(z.first.imag()));
-#endif
-
-    //
-    // Optimize out the calculations for conjugates for Release builds
-    //
-#ifdef NDEBUG
-    // trick to get the conjugate
-    if (z.second == z.first)
-      z.second = std::conj (z.first);
-
-#else
-    // Do the full calculation to verify correctness
-    ComplexPair pc = transform (analog[i].poles.second);
-    ComplexPair zc = transform (analog[i].zeros.second);
-
-    // get the conjugates into pc and zc
-    if (zc.first == z.first)
-    {
-        std::swap (zc.first, zc.second);
-    }
-
-    assert (pc.first  == std::conj (p.first));
-    assert (pc.second == std::conj (p.second));
-    assert (zc.first  == std::conj (z.first));
-    assert (zc.second == std::conj (z.second));
-#endif
-
-    digital.addPoleZeroConjugatePairs (p.first, z.first);
-    digital.addPoleZeroConjugatePairs (p.second, z.second);
-  }
-
-  if (numPoles & 1)
-  {
-    ComplexPair poles = transform (analog[pairs].poles.first);
-    ComplexPair zeros = transform (analog[pairs].zeros.first);
-
-    digital.add (poles, zeros);
-  }
-
-  if (fc < 0.25)
-    digital.setNormal (doublePi, analog.getNormalGain());
-  else
-    digital.setNormal (0, analog.getNormalGain());
-}
-
-ComplexPair BandStopTransform::transform (complex_t c)
-{
-  if (c == infinity())
-    c = -1;
-  else
-    c = (1. + c) / (1. - c); // bilinear
-
-  complex_t u (0);
-  u = addmul (u, 4 * (b2 + a2 - 1), c);
-  u += 8 * (b2 - a2 + 1);
-  u *= c;
-  u += 4 * (a2 + b2 - 1);
-  u = std::sqrt (u);
-
-  complex_t v = u * -.5;
-  v += a;
-  v = addmul (v, -a, c);
-
-  u *= .5;
-  u += a;
-  u = addmul (u, -a, c);
-  
-  complex_t d (b + 1);
-  d = addmul (d, b-1, c);
-
-  return ComplexPair (u/d, v/d);
-}
-
-}
+/*******************************************************************************
+
+"A Collection of Useful C++ Classes for Digital Signal Processing"
+ By Vinnie Falco
+
+Official project location:
+https://github.com/vinniefalco/DSPFilters
+
+See Documentation.cpp for contact information, notes, and bibliography.
+
+--------------------------------------------------------------------------------
+
+License: MIT License (http://www.opensource.org/licenses/mit-license.php)
+Copyright (c) 2009 by Vinnie Falco
+
+Permission is hereby granted, free of charge, to any person obtaining a copy
+of this software and associated documentation files (the "Software"), to deal
+in the Software without restriction, including without limitation the rights
+to use, copy, modify, merge, publish, distribute, sublicense, and/or sell
+copies of the Software, and to permit persons to whom the Software is
+furnished to do so, subject to the following conditions:
+
+The above copyright notice and this permission notice shall be included in
+all copies or substantial portions of the Software.
+
+THE SOFTWARE IS PROVIDED "AS IS", WITHOUT WARRANTY OF ANY KIND, EXPRESS OR
+IMPLIED, INCLUDING BUT NOT LIMITED TO THE WARRANTIES OF MERCHANTABILITY,
+FITNESS FOR A PARTICULAR PURPOSE AND NONINFRINGEMENT. IN NO EVENT SHALL THE
+AUTHORS OR COPYRIGHT HOLDERS BE LIABLE FOR ANY CLAIM, DAMAGES OR OTHER
+LIABILITY, WHETHER IN AN ACTION OF CONTRACT, TORT OR OTHERWISE, ARISING FROM,
+OUT OF OR IN CONNECTION WITH THE SOFTWARE OR THE USE OR OTHER DEALINGS IN
+THE SOFTWARE.
+
+*******************************************************************************/
+
+#include "DspFilters/Common.h"
+#include "DspFilters/PoleFilter.h"
+
+namespace Dsp {
+
+//------------------------------------------------------------------------------
+
+complex_t LowPassTransform::transform (complex_t c)
+{
+  if (c == infinity())
+    return complex_t (-1, 0);
+
+  // frequency transform
+  c = f * c; 
+  
+  // bilinear low pass transform
+  return (1. + c) / (1. - c);
+}
+
+LowPassTransform::LowPassTransform (double fc,
+                                    LayoutBase& digital,
+                                    LayoutBase const& analog)
+{
+  digital.reset ();
+
+  // prewarp
+  f = tan (doublePi * fc);
+
+  const int numPoles = analog.getNumPoles ();
+  const int pairs = numPoles / 2;
+  for (int i = 0; i < pairs; ++i)
+  {
+    const PoleZeroPair& pair = analog[i];
+    digital.addPoleZeroConjugatePairs (transform (pair.poles.first),
+                                       transform (pair.zeros.first));
+  }
+
+  if (numPoles & 1)
+  {
+    const PoleZeroPair& pair = analog[pairs];
+    digital.add (transform (pair.poles.first),
+                 transform (pair.zeros.first));
+  }
+
+  digital.setNormal (analog.getNormalW(),
+                     analog.getNormalGain());
+}
+
+//------------------------------------------------------------------------------
+
+complex_t HighPassTransform::transform (complex_t c)
+{
+  if (c == infinity())
+    return complex_t (1, 0);
+
+  // frequency transform
+  c = f * c; 
+
+  // bilinear high pass transform
+  return - (1. + c) / (1. - c);
+}
+
+HighPassTransform::HighPassTransform (double fc,
+                                      LayoutBase& digital,
+                                      LayoutBase const& analog)
+{
+  digital.reset ();
+
+  // prewarp
+  f = 1. / tan (doublePi * fc);
+
+  const int numPoles = analog.getNumPoles ();
+  const int pairs = numPoles / 2;
+  assert(numPoles > 0);
+  for (int i = 0; i < pairs; ++i)
+  {
+    const PoleZeroPair& pair = analog[i];
+    digital.addPoleZeroConjugatePairs (transform (pair.poles.first),
+                                       transform (pair.zeros.first));
+  }
+  
+  if (numPoles & 1)
+  {
+    const PoleZeroPair& pair = analog[pairs];
+    digital.add (transform (pair.poles.first),
+                 transform (pair.zeros.first));
+  }
+
+  digital.setNormal (doublePi - analog.getNormalW(),
+                     analog.getNormalGain());
+}
+
+//------------------------------------------------------------------------------
+
+BandPassTransform::BandPassTransform (double fc,
+                                      double fw,
+                                      LayoutBase& digital,
+                                      LayoutBase const& analog)
+{
+  // handle degenerate cases efficiently
+  // THIS DOESNT WORK because the cascade states won't match
+#if 0
+  const double fw_2 = fw / 2;
+  if (fc - fw_2 < 0)
+  {
+    LowPassTransform::LowPassTransform (fc + fw_2, digital, analog);
+  }
+  else if (fc + fw_2 >= 0.5)
+  {
+    HighPassTransform::HighPassTransform (fc - fw_2, digital, analog);
+  }
+  else
+#endif
+
+  digital.reset ();
+
+  const double ww = 2 * doublePi * fw;
+
+  // pre-calcs
+  wc2 = 2 * doublePi * fc - (ww / 2);
+  wc  = wc2 + ww;
+
+  // what is this crap?
+  if (wc2 < anti_denormal_vsa)
+      wc2 = anti_denormal_vsa;
+  if (wc  > doublePi-anti_denormal_vsa)
+      wc  = doublePi-anti_denormal_vsa;
+
+  a =     cos ((wc + wc2) * 0.5) /
+          cos ((wc - wc2) * 0.5);
+  b = 1 / tan ((wc - wc2) * 0.5);
+  a2 = a * a;
+  b2 = b * b;
+  ab = a * b;
+  ab_2 = 2 * ab;
+
+  const int numPoles = analog.getNumPoles ();
+  const int pairs = numPoles / 2;
+  for (int i = 0; i < pairs; ++i)
+  {
+    const PoleZeroPair& pair = analog[i];
+    ComplexPair p1 = transform (pair.poles.first);
+    ComplexPair z1 = transform (pair.zeros.first);
+
+    //
+    // Optimize out the calculations for conjugates for Release builds
+    //
+#ifndef NDEBUG
+    ComplexPair p2 = transform (pair.poles.second);
+    ComplexPair z2 = transform (pair.zeros.second);
+    assert (p2.first  == std::conj (p1.first));
+    assert (p2.second == std::conj (p1.second));
+    assert (z2.first  == std::conj (z1.first));
+    assert (z2.second == std::conj (z1.second));
+#endif
+
+    digital.addPoleZeroConjugatePairs (p1.first, z1.first);
+    digital.addPoleZeroConjugatePairs (p1.second, z1.second);
+  }
+
+  if (numPoles & 1)
+  {
+    ComplexPair poles = transform (analog[pairs].poles.first);
+    ComplexPair zeros = transform (analog[pairs].zeros.first);
+
+    digital.add (poles, zeros);
+  }
+
+  double wn = analog.getNormalW();
+  digital.setNormal (2 * atan (sqrt (tan ((wc + wn)* 0.5) * tan((wc2 + wn)* 0.5))),
+                     analog.getNormalGain());
+}
+
+ComplexPair BandPassTransform::transform (complex_t c)
+{
+  if (c == infinity())
+    return ComplexPair (-1, 1);
+
+  c = (1. + c) / (1. - c); // bilinear
+
+  complex_t v = 0;
+  v = addmul (v, 4 * (b2 * (a2 - 1) + 1), c);
+  v += 8 * (b2 * (a2 - 1) - 1);
+  v *= c;
+  v += 4 * (b2 * (a2 - 1) + 1);
+  v = std::sqrt (v);
+
+  complex_t u = -v;
+  u = addmul (u, ab_2, c);
+  u += ab_2;
+
+  v = addmul (v, ab_2, c);
+  v += ab_2;
+
+  complex_t d = 0;
+  d = addmul (d, 2 * (b - 1), c) + 2 * (1 + b);
+
+  return ComplexPair (u/d, v/d);
+}
+
+//------------------------------------------------------------------------------
+
+BandStopTransform::BandStopTransform (double fc,
+                                      double fw,
+                                      LayoutBase& digital,
+                                      LayoutBase const& analog)
+{
+  digital.reset ();
+
+  const double ww = 2 * doublePi * fw;
+
+  wc2 = 2 * doublePi * fc - (ww / 2);
+  wc  = wc2 + ww;
+
+  // this is crap
+  if (wc2 < 1e-8)
+      wc2 = 1e-8;
+  if (wc  > doublePi-1e-8)
+      wc  = doublePi-1e-8;
+
+  a = cos ((wc + wc2) * .5) /
+      cos ((wc - wc2) * .5);
+  b = tan ((wc - wc2) * .5);
+  a2 = a * a;
+  b2 = b * b;
+
+  const int numPoles = analog.getNumPoles ();
+  const int pairs = numPoles / 2;
+  for (int i = 0; i < pairs; ++i)
+  {
+    const PoleZeroPair& pair = analog[i];
+
+#ifndef NDEBUG
+    assert(!std::isinf(pair.poles.first.real()));
+    assert(!std::isinf(pair.poles.first.imag()));
+#endif
+
+    ComplexPair p  = transform (pair.poles.first);
+    ComplexPair z  = transform (pair.zeros.first);
+
+#ifndef NDEBUG
+    assert(!std::isinf(p.first.real()));
+    assert(!std::isinf(p.first.imag()));
+    assert(!std::isinf(z.first.real()));
+    assert(!std::isinf(z.first.imag()));
+#endif
+
+    //
+    // Optimize out the calculations for conjugates for Release builds
+    //
+#ifdef NDEBUG
+    // trick to get the conjugate
+    if (z.second == z.first)
+      z.second = std::conj (z.first);
+
+#else
+    // Do the full calculation to verify correctness
+    ComplexPair pc = transform (analog[i].poles.second);
+    ComplexPair zc = transform (analog[i].zeros.second);
+
+    // get the conjugates into pc and zc
+    if (zc.first == z.first)
+    {
+        std::swap (zc.first, zc.second);
+    }
+
+    assert (pc.first  == std::conj (p.first));
+    assert (pc.second == std::conj (p.second));
+    assert (zc.first  == std::conj (z.first));
+    assert (zc.second == std::conj (z.second));
+#endif
+
+    digital.addPoleZeroConjugatePairs (p.first, z.first);
+    digital.addPoleZeroConjugatePairs (p.second, z.second);
+  }
+
+  if (numPoles & 1)
+  {
+    ComplexPair poles = transform (analog[pairs].poles.first);
+    ComplexPair zeros = transform (analog[pairs].zeros.first);
+
+    digital.add (poles, zeros);
+  }
+
+  if (fc < 0.25)
+    digital.setNormal (doublePi, analog.getNormalGain());
+  else
+    digital.setNormal (0, analog.getNormalGain());
+}
+
+ComplexPair BandStopTransform::transform (complex_t c)
+{
+  if (c == infinity())
+    c = -1;
+  else
+    c = (1. + c) / (1. - c); // bilinear
+
+  complex_t u (0);
+  u = addmul (u, 4 * (b2 + a2 - 1), c);
+  u += 8 * (b2 - a2 + 1);
+  u *= c;
+  u += 4 * (a2 + b2 - 1);
+  u = std::sqrt (u);
+
+  complex_t v = u * -.5;
+  v += a;
+  v = addmul (v, -a, c);
+
+  u *= .5;
+  u += a;
+  u = addmul (u, -a, c);
+  
+  complex_t d (b + 1);
+  d = addmul (d, b-1, c);
+
+  return ComplexPair (u/d, v/d);
+}
+
+}